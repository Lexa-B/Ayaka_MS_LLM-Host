--- conflicted
+++ resolved
@@ -174,7 +174,6 @@
     # ----------------------------------------------------------------
     def generate(self, input_ids):
         try:
-<<<<<<< HEAD
             if self.params.temperature > 0: # Only sample if not beam and temperature is greater than 0
                 gen_kwargs = {
                     "max_length": input_ids.shape[1] + self.params.max_tokens, # Max length is the input length plus the max tokens
@@ -192,17 +191,7 @@
                     "eos_token_id": self.get_terminators(),                    # Use terminators
                     "pad_token_id": self.tokenizer.eos_token_id,               # Pad token is the eos token
                 }   
-=======
-            gen_kwargs = {
-                "max_length": input_ids.shape[1] + self.params.max_tokens,
-                "temperature": self.params.temperature,
-                "top_k": self.params.top_k,
-                "top_p": self.params.top_p,
-                "do_sample": True,
-                "eos_token_id": self.get_terminators(),
-                "pad_token_id": self.tokenizer.eos_token_id
-            }
->>>>>>> 7c18efc5
+            
             outputs = self.model.generate(input_ids, **gen_kwargs)
             # Safely log the tensor information
             try:
@@ -301,7 +290,6 @@
                 input_ids = input_ids.to("cuda")
 
             streamer = self.get_streamer()
-<<<<<<< HEAD
             if self.params.temperature > 0: # Only sample if not beam and temperature is greater than 0
                 gen_kwargs = {
                     "max_length": input_ids.shape[1] + self.params.max_tokens, # Max length is the input length plus the max tokens
@@ -321,18 +309,6 @@
                     "pad_token_id": self.tokenizer.eos_token_id,               # Pad token is the eos token
                     "streamer": streamer                                       # Use the streamer
                 }   
-=======
-            gen_kwargs = {
-                "max_length": input_ids.shape[1] + self.params.max_tokens,
-                "temperature": self.params.temperature,
-                "top_k": self.params.top_k,
-                "top_p": self.params.top_p,
-                "do_sample": True,
-                "eos_token_id": self.get_terminators(),
-                "pad_token_id": self.tokenizer.eos_token_id,
-                "streamer": streamer
-            }
->>>>>>> 7c18efc5
 
             import threading
             thread = threading.Thread(
