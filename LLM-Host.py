--- conflicted
+++ resolved
@@ -60,7 +60,6 @@
 ## ---------------------------------------- PYDANTIC MODELS ---------------------------------------
 ## ========================================-----------------========================================
 
-<<<<<<< HEAD
 class FunctionParameter(BaseModel):
     description: str
     type: str
@@ -79,8 +78,6 @@
     type: str = "function"
     function: Function
 
-=======
->>>>>>> 94d576d6
 class InitializeRequest(BaseModel):
     # ToDo: 
     # Learn more about text generation strategies: https://huggingface.co/docs/transformers/v4.28.1/generation_strategies
@@ -126,19 +123,13 @@
 
 class ChatCompletionRequest(BaseModel):
     model: str
-<<<<<<< HEAD
     messages: List[Message_Any]  # Can accept either Message_Basic or Message_ToolCall
-=======
-    messages: List[Message]
->>>>>>> 94d576d6
     temperature: Optional[float] = 0.7
     max_tokens: Optional[int] = 256
     top_p: Optional[float] = 1.0
     stream: Optional[bool] = False
-<<<<<<< HEAD
     tools: Optional[List[Tool]] = None
-=======
->>>>>>> 94d576d6
+    
     # Include other parameters as per OpenAI specs (e.g., frequency_penalty, presence_penalty)
 
 class Choice(BaseModel):
@@ -283,22 +274,18 @@
     try:
         # Reinitialize the model if different or not yet loaded
         if (not model_service.model_initialized) or (model_service.model_name != request.model):
-<<<<<<< HEAD
+          
             # Convert tools to dict format if they exist
             tools_dict = [tool.dict() for tool in request.tools] if request.tools else None
             
-=======
->>>>>>> 94d576d6
             # Construct a minimal object matching InitializeRequest structure
             init_like_obj = InitializeRequest(
                 model=request.model,
                 temperature=request.temperature,
                 max_tokens=request.max_tokens,
                 top_p=request.top_p,
-<<<<<<< HEAD
                 tools=request.tools,  # Pass tools through to initialization
-=======
->>>>>>> 94d576d6
+
                 # Provide defaults or additional fields as needed
             )
             try:
@@ -326,7 +313,6 @@
         else:
             # Non-streaming response
             text_output = model_service.generate_response([m.dict() for m in request.messages])
-<<<<<<< HEAD
 
             # Check if the output is a JSON object, such as a function call from the model
             try:
@@ -372,14 +358,6 @@
                     Choice(
                         index=0,
                         message=Message_Basic(role="assistant", content=text_output),
-=======
-            # Build a basic OpenAI-style chat completion response:
-            return ChatCompletionResponse(
-                choices=[
-                    Choice(
-                        index=0,
-                        message=Message(role="assistant", content=text_output),
->>>>>>> 94d576d6
                         finish_reason="stop"
                     )
                 ]
